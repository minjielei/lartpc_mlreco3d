--- conflicted
+++ resolved
@@ -69,16 +69,11 @@
     return fig
 
 
-<<<<<<< HEAD
-def trace_particles(particles, color='id', size=1,
-                    scatter_ppn=False, highlight_primaries=False, colorscale='rainbow'):
-=======
 def trace_particles(particles, color='id', size=1, 
                     scatter_points=False, 
                     scatter_ppn=False, 
                     highlight_primaries=False, 
                     colorscale='rainbow'):
->>>>>>> b201cbe6
     '''
     Get Scatter3d traces for a list of <Particle> instances.
     Each <Particle> will be drawn with the color specified
@@ -118,22 +113,6 @@
                        name='Particle {}'.format(p.id)
                               )
         traces.append(plot)
-<<<<<<< HEAD
-        if scatter_ppn and p.is_primary:
-            plot = go.Scatter3d(x=p.ppn_candidates[:,0],
-                y=p.ppn_candidates[:,1],
-                z=p.ppn_candidates[:,2],
-                mode='markers',
-                marker=dict(
-                    size=3,
-                    color=c,
-                    line=dict(width=2, color='red'),
-                    cmin=cmin, cmax=cmax,
-                    colorscale=colorscale,
-                    opacity=0.5),
-                    hovertext=p.ppn_candidates[:, 4],
-                name='PPN {}'.format(p.id))
-=======
         if scatter_points:
             if hasattr(p, 'startpoint'):
                 plot = go.Scatter3d(x=np.array([p.startpoint[0]]), 
@@ -175,7 +154,6 @@
                         opacity=1),
                         # hovertext=p.ppn_candidates[:, 4],
                     name='PPN {}'.format(p.id))
->>>>>>> b201cbe6
             traces.append(plot)
     return traces
 
