--- conflicted
+++ resolved
@@ -34,7 +34,6 @@
     from . import full_chain_4
     from . import full_chain_5
     from . import full_cnn
-<<<<<<< HEAD
     from . import hierarchy
     from . import ghost_chain
     from . import ghost_chain_2
@@ -43,10 +42,7 @@
     from . import ghost_cluster_chain_gnn
     from . import ghost_track_clustering
     from . import ghost_nu
-=======
     from . import particle_types
-
->>>>>>> f20119b1
 
     # Make some models available (not all of them, e.g. PPN is not standalone)
     models = {
@@ -120,7 +116,6 @@
         #"full_chain": (full_chain_3.FullChain, full_chain_3.FullChainLoss),
         #"full_chain": (full_chain_4.FullChain, full_chain_4.FullChainLoss),
         "full_chain": (full_chain_5.FullChain, full_chain_5.FullChainLoss),
-<<<<<<< HEAD
         # Deghosting models
         #"ghost_chain": (ghost_chain.GhostChain, ghost_chain.GhostChainLoss),
         "ghost_chain": (ghost_chain_2.GhostChain2, ghost_chain_2.GhostChain2Loss),
@@ -129,10 +124,8 @@
         "ghost_cluster_chain_gnn": (ghost_cluster_chain_gnn.GhostChainDBSCANGNN, ghost_cluster_chain_gnn.GhostChainLoss),
         "ghost_track_clustering": (ghost_track_clustering.GhostTrackClustering, ghost_track_clustering.GhostTrackClusteringLoss),
         "ghost_nu": (ghost_nu.GhostNuClassification, ghost_nu.GhostNuClassificationLoss)
-=======
         "full_cnn": (full_cnn.FullChain, full_cnn.FullChainLoss),
         "particle_type": (particle_types.ParticleImageClassifier, particle_types.ParticleTypeLoss),
->>>>>>> f20119b1
         # Cluster grouping GNN with MST
         #"cluster_mst_gnn": (cluster_mst_gnn.MSTEdgeModel, cluster_mst_gnn.MSTEdgeChannelLoss),
     }
