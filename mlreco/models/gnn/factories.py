--- conflicted
+++ resolved
@@ -26,11 +26,7 @@
 
     models = {
         "modular_nnconv" : modular_nnconv.NNConvModel,
-<<<<<<< HEAD
         "modular_nnconv_elu": modular_nnconv_elu.NNConvModel,
-=======
-        'modular_nnconv_elu': modular_nnconv_elu.NNConvModel,
->>>>>>> af768077
         "modular_econv" : modular_econv.EConvModel,
         "modular_gatconv" : modular_gatconv.GATConvModel,
         "modular_agnnconv" : modular_agnnconv.AGNNConvModel,
